--- conflicted
+++ resolved
@@ -47,16 +47,14 @@
   anthropicApiVersion: "2023-06-01",
   anthropicUrl: "",
 
-<<<<<<< HEAD
-  // bytedance
-  bytedanceApiKey: "",
-  bytedanceUrl: "",
-=======
   // baidu
   baiduUrl: "",
   baiduApiKey: "",
   baiduSecretKey: "",
->>>>>>> 47ea383d
+
+  // bytedance
+  bytedanceApiKey: "",
+  bytedanceUrl: "",
 
   // server config
   needCode: true,
@@ -94,13 +92,12 @@
       return ensure(get(), ["anthropicApiKey"]);
     },
 
-<<<<<<< HEAD
+    isValidBaidu() {
+      return ensure(get(), ["baiduApiKey", "baiduSecretKey"]);
+    },
+
     isValidByteDance() {
       return ensure(get(), ["bytedanceApiKey"]);
-=======
-    isValidBaidu() {
-      return ensure(get(), ["baiduApiKey", "baiduSecretKey"]);
->>>>>>> 47ea383d
     },
 
     isAuthorized() {
@@ -112,11 +109,8 @@
         this.isValidAzure() ||
         this.isValidGoogle() ||
         this.isValidAnthropic() ||
-<<<<<<< HEAD
+        this.isValidBaidu() ||
         this.isValidByteDance() ||
-=======
-        this.isValidBaidu() ||
->>>>>>> 47ea383d
         !this.enabledAccessControl() ||
         (this.enabledAccessControl() && ensure(get(), ["accessCode"]))
       );
